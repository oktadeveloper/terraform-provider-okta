resource "okta_group" "test" {
  name        = "testAcc_replace_with_uuid"
  description = "testing, testing"
  users       = [okta_user.test.id]
}

resource "okta_user" "test" {
  first_name = "TestAcc"
  last_name  = "Jones"
  login      = "john_replace_with_uuid@ledzeppelin.com"
  email      = "john_replace_with_uuid@ledzeppelin.com"
}

data "okta_group" "test" {
  include_users = true
<<<<<<< HEAD
  name          = "${okta_group.test.name}"
}

data "okta_group" "test_type" {
  include_users = true
  name          = "${okta_group.test.name}"
  type          = "nonExistentType"
=======
  name          = okta_group.test.name
>>>>>>> 80fd87a5
}<|MERGE_RESOLUTION|>--- conflicted
+++ resolved
@@ -13,15 +13,11 @@
 
 data "okta_group" "test" {
   include_users = true
-<<<<<<< HEAD
-  name          = "${okta_group.test.name}"
+  name          = okta_group.test.name
 }
 
 data "okta_group" "test_type" {
   include_users = true
   name          = "${okta_group.test.name}"
   type          = "nonExistentType"
-=======
-  name          = okta_group.test.name
->>>>>>> 80fd87a5
 }