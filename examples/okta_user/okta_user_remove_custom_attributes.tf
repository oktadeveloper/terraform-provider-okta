--- conflicted
+++ resolved
@@ -1,14 +1,8 @@
 resource "okta_user_schema" "testAcc_schema_%[1]d" {
-<<<<<<< HEAD
-  index = "customAttribute123"
-  title = "terraform acceptance test"
-  type  = "string"
-=======
-  index     = "customAttribute123"
-  title     = "terraform acceptance test"
-  type      = "string"
-  master    = "PROFILE_MASTER"
->>>>>>> 0092fd0e
+  index  = "customAttribute123"
+  title  = "terraform acceptance test"
+  type   = "string"
+  master = "PROFILE_MASTER"
 }
 
 resource "okta_user" "testAcc_%[1]d" {
