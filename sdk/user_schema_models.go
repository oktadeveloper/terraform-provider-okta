--- conflicted
+++ resolved
@@ -54,11 +54,7 @@
 		MinLength         *int                    `json:"minLength,omitempty"`
 		Mutability        string                  `json:"mutability,omitempty"`
 		OneOf             []*UserSchemaEnum       `json:"oneOf,omitempty"`
-<<<<<<< HEAD
-		Pattern           string                  `json:"pattern,omitempty"`
-=======
 		Pattern           *string                 `json:"pattern,omitempty"`
->>>>>>> c7443b10
 		Permissions       []*UserSchemaPermission `json:"permissions,omitempty"`
 		Required          *bool                   `json:"required,omitempty"`
 		Scope             string                  `json:"scope,omitempty"`
