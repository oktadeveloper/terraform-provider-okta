package okta

import (
	"context"
	"encoding/json"
	"fmt"

	"github.com/hashicorp/terraform-plugin-sdk/v2/diag"
	"github.com/hashicorp/terraform-plugin-sdk/v2/helper/schema"
	"github.com/okta/okta-sdk-golang/v2/okta"
	"github.com/okta/okta-sdk-golang/v2/okta/query"
	"github.com/oktadeveloper/terraform-provider-okta/sdk"
)

type (
	applicationMap struct {
		Type               string
		RequiredGrantTypes []string
		ValidGrantTypes    []string
	}
)

// I wish the SDK provided these
const (
	authorizationCode string = "authorization_code"
	implicit          string = "implicit"
	password          string = "password"
	refreshToken      string = "refresh_token"
	clientCredentials string = "client_credentials"
)

// Building out structure for the conditional validation logic. It looks like customizing the diff
// is the best way to implement this logic, as it needs to introspect.
// NOTE: opened a ticket to Okta to fix their docs, they are off.
// https://developer.okta.com/docs/api/resources/apps#credentials-settings-details
var appGrantTypeMap = map[string]*applicationMap{
	"web": {
		RequiredGrantTypes: []string{
			authorizationCode,
		},
		ValidGrantTypes: []string{
			authorizationCode,
			implicit,
			refreshToken,
			clientCredentials,
		},
	},
	"native": {
		Type: "native",
		RequiredGrantTypes: []string{
			authorizationCode,
		},
		ValidGrantTypes: []string{
			authorizationCode,
			implicit,
			refreshToken,
			password,
		},
	},
	"browser": {
		ValidGrantTypes: []string{
			implicit,
			authorizationCode,
		},
	},
	"service": {
		ValidGrantTypes: []string{
			clientCredentials,
			implicit,
		},
		RequiredGrantTypes: []string{
			clientCredentials,
		},
	},
}

func resourceAppOAuth() *schema.Resource {
	return &schema.Resource{
		CreateContext: resourceAppOAuthCreate,
		ReadContext:   resourceAppOAuthRead,
		UpdateContext: resourceAppOAuthUpdate,
		DeleteContext: resourceAppOAuthDelete,
		Importer: &schema.ResourceImporter{
			StateContext: schema.ImportStatePassthroughContext,
		},
		CustomizeDiff: func(_ context.Context, d *schema.ResourceDiff, v interface{}) error {
			// Force new if omit_secret goes from true to false
			if d.Id() != "" {
				oldValue, newValue := d.GetChange("omit_secret")
				if oldValue.(bool) && !newValue.(bool) {
					return d.ForceNew("omit_secret")
				}
			}
			return nil
		},
		// For those familiar with Terraform schemas be sure to check the base application schema and/or
		// the examples in the documentation
		Schema: buildAppSchema(map[string]*schema.Schema{
			"type": {
				Type:             schema.TypeString,
				ValidateDiagFunc: stringInSlice([]string{"web", "native", "browser", "service"}),
				Required:         true,
				ForceNew:         true,
				Description:      "The type of client application.",
			},
			"client_id": {
				Type: schema.TypeString,
				// This field is Optional + Computed because okta automatically sets the
				// client_id value if none is specified during creation.
				// If the client_id is set after creation, the resource will be recreated only if its different from
				// the computed client_id.
				Optional:    true,
				ForceNew:    true,
				Computed:    true,
				Description: "OAuth client ID. If set during creation, app is created with this id.",
			},
			"custom_client_id": {
				Type:          schema.TypeString,
				Optional:      true,
				ConflictsWith: []string{"client_id"},
				Description:   "**Deprecated** This property allows you to set your client_id during creation. NOTE: updating after creation will be a no-op, use client_id for that behavior instead.",
				Deprecated:    "This field is being replaced by client_id. Please set that field instead.",
			},
			"omit_secret": {
				Type:     schema.TypeBool,
				Optional: true,
				// No ForceNew to avoid recreating when going from false => true
				Description: "This tells the provider not to persist the application's secret to state. If this is ever changes from true => false your app will be recreated.",
				Default:     false,
			},
			"client_secret": {
				Type:        schema.TypeString,
				Computed:    true,
				Sensitive:   true,
				Description: "OAuth client secret key. This will be in plain text in your statefile unless you set omit_secret above.",
			},
			"client_basic_secret": {
				Type:        schema.TypeString,
				Optional:    true,
				Sensitive:   true,
				Description: "OAuth client secret key, this can be set when token_endpoint_auth_method is client_secret_basic.",
			},
			"token_endpoint_auth_method": {
				Type:             schema.TypeString,
				Optional:         true,
				ValidateDiagFunc: stringInSlice([]string{"none", "client_secret_post", "client_secret_basic", "client_secret_jwt", "private_key_jwt"}),
				Default:          "client_secret_basic",
				Description:      "Requested authentication method for the token endpoint.",
			},
			"auto_key_rotation": {
				Type:        schema.TypeBool,
				Optional:    true,
				Default:     true,
				Description: "Requested key rotation mode.",
			},
			"client_uri": {
				Type:        schema.TypeString,
				Optional:    true,
				Description: "URI to a web page providing information about the client.",
			},
			"logo_uri": {
				Type:        schema.TypeString,
				Optional:    true,
				Description: "URI that references a logo for the client.",
			},
			"login_uri": {
				Type:        schema.TypeString,
				Optional:    true,
				Description: "URI that initiates login.",
			},
			"redirect_uris": {
				Type:        schema.TypeSet,
				Elem:        &schema.Schema{Type: schema.TypeString},
				Optional:    true,
				Description: "List of URIs for use in the redirect-based flow. This is required for all application types except service. Note: see okta_app_oauth_redirect_uri for appending to this list in a decentralized way.",
			},
			"post_logout_redirect_uris": {
				Type:        schema.TypeSet,
				Elem:        &schema.Schema{Type: schema.TypeString},
				Optional:    true,
				Description: "List of URIs for redirection after logout",
			},
			"response_types": {
				Type: schema.TypeSet,
				Elem: &schema.Schema{
					Type:             schema.TypeString,
					ValidateDiagFunc: stringInSlice([]string{"code", "token", "id_token"}),
				},
				Optional:    true,
				Description: "List of OAuth 2.0 response type strings.",
			},
			"grant_types": {
				Type: schema.TypeSet,
				Elem: &schema.Schema{
					Type:             schema.TypeString,
					ValidateDiagFunc: stringInSlice([]string{authorizationCode, implicit, password, refreshToken, clientCredentials}),
				},
				Optional:    true,
				Description: "List of OAuth 2.0 grant types. Conditional validation params found here https://developer.okta.com/docs/api/resources/apps#credentials-settings-details. Defaults to minimum requirements per app type.",
			},
			// "Early access" properties.. looks to be in beta which requires opt-in per account
			"tos_uri": {
				Type:        schema.TypeString,
				Optional:    true,
				Description: "*Early Access Property*. URI to web page providing client tos (terms of service).",
			},
			"policy_uri": {
				Type:        schema.TypeString,
				Optional:    true,
				Description: "*Early Access Property*. URI to web page providing client policy document.",
			},
			"consent_method": {
				Type:             schema.TypeString,
				Optional:         true,
				Default:          "TRUSTED",
				ValidateDiagFunc: stringInSlice([]string{"REQUIRED", "TRUSTED"}),
				Description:      "*Early Access Property*. Indicates whether user consent is required or implicit. Valid values: REQUIRED, TRUSTED. Default value is TRUSTED",
			},
			"issuer_mode": {
				Type:             schema.TypeString,
				Optional:         true,
				ValidateDiagFunc: stringInSlice([]string{"CUSTOM_URL", "ORG_URL"}),
				Default:          "ORG_URL",
				Description:      "*Early Access Property*. Indicates whether the Okta Authorization Server uses the original Okta org domain URL or a custom domain URL as the issuer of ID token for this client.",
			},
			"auto_submit_toolbar": {
				Type:        schema.TypeBool,
				Optional:    true,
				Default:     false,
				Description: "Display auto submit toolbar",
			},
			"hide_ios": {
				Type:        schema.TypeBool,
				Optional:    true,
				Default:     true,
				Description: "Do not display application icon on mobile app",
			},
			"hide_web": {
				Type:        schema.TypeBool,
				Optional:    true,
				Default:     true,
				Description: "Do not display application icon to users",
			},
			"profile": {
				Type:             schema.TypeString,
				ValidateDiagFunc: stringIsJSON,
				StateFunc:        normalizeDataJSON,
				Optional:         true,
				Description:      "Custom JSON that represents an OAuth application's profile",
			},
			"jwks": {
				Type:     schema.TypeList,
				Optional: true,
				Elem: &schema.Resource{
					Schema: map[string]*schema.Schema{
						"kid": {
							Type:        schema.TypeString,
							Required:    true,
							Description: "Key ID",
						},
						"kty": {
							Type:             schema.TypeString,
							Required:         true,
							Description:      "Key type",
							ValidateDiagFunc: stringInSlice([]string{"RSA"}),
						},
						"e": {
							Type:        schema.TypeString,
							Optional:    true,
							Description: "RSA Exponent",
						},
						"n": {
							Type:        schema.TypeString,
							Optional:    true,
							Description: "RSA Modulus",
						},
					},
				},
			},
			"implicit_assignment": &schema.Schema{
				Type:        schema.TypeBool,
				Optional:    true,
				Description: "Enable Federation Broker Mode",
			},
		}),
	}
}

func resourceAppOAuthCreate(ctx context.Context, d *schema.ResourceData, m interface{}) diag.Diagnostics {
	client := getOktaClientFromMetadata(m)
	if err := validateGrantTypes(d); err != nil {
		return diag.Errorf("failed to create OAuth application: %v", err)
	}
	app := buildAppOAuth(d)
	activate := d.Get("status").(string) == statusActive
	params := &query.Params{Activate: &activate}
	_, _, err := client.Application.CreateApplication(ctx, app, params)
	if err != nil {
		return diag.Errorf("failed to create OAuth application: %v", err)
	}
	d.SetId(app.Id)
	if !d.Get("omit_secret").(bool) {
		_ = d.Set("client_secret", app.Credentials.OauthClient.ClientSecret)
	}
<<<<<<< HEAD

	// When the implicit_assignment is turned on, calls to the user/group assignments will error with a bad request
	// So Skip setting assignments while this is on
	if !d.Get("implicit_assignment").(bool) {
		err = handleAppGroupsAndUsers(app.Id, d, m)

		if err != nil {
			return err
		}
=======
	err = handleAppGroupsAndUsers(ctx, app.Id, d, m)
	if err != nil {
		return diag.Errorf("failed to handle groups and users for oauth application: %v", err)
>>>>>>> 34232c46
	}
	return resourceAppOAuthRead(ctx, d, m)
}

func resourceAppOAuthRead(ctx context.Context, d *schema.ResourceData, m interface{}) diag.Diagnostics {
	app := sdk.NewOpenIdConnectApplication()
	err := fetchApp(ctx, d, m, app)
	if err != nil {
		return diag.Errorf("failed to get OAuth application: %v", err)
	}
	if app.Id == "" {
		d.SetId("")
		return nil
	}
	var rawProfile string
	if app.Profile != nil {
		p, _ := json.Marshal(app.Profile)
		rawProfile = string(p)
	}
	_ = d.Set("name", app.Name)
	_ = d.Set("status", app.Status)
	_ = d.Set("sign_on_mode", app.SignOnMode)
	_ = d.Set("label", app.Label)
	_ = d.Set("profile", rawProfile)
	_ = d.Set("type", app.Settings.OauthClient.ApplicationType)
	// Not setting client_secret, it is only provided on create and update for auth methods that require it
	_ = d.Set("client_id", app.Credentials.OauthClient.ClientId)
	_ = d.Set("token_endpoint_auth_method", app.Credentials.OauthClient.TokenEndpointAuthMethod)
	_ = d.Set("auto_key_rotation", app.Credentials.OauthClient.AutoKeyRotation)
	_ = d.Set("client_uri", app.Settings.OauthClient.ClientUri)
	_ = d.Set("logo_uri", app.Settings.OauthClient.LogoUri)
	_ = d.Set("tos_uri", app.Settings.OauthClient.TosUri)
	_ = d.Set("policy_uri", app.Settings.OauthClient.PolicyUri)
	_ = d.Set("login_uri", app.Settings.OauthClient.InitiateLoginUri)
	_ = d.Set("auto_submit_toolbar", app.Visibility.AutoSubmitToolbar)
	_ = d.Set("hide_ios", app.Visibility.Hide.IOS)
	_ = d.Set("hide_web", app.Visibility.Hide.Web)
	if app.Settings.OauthClient.ConsentMethod != "" { // Early Access Property, might be empty
		_ = d.Set("consent_method", app.Settings.OauthClient.ConsentMethod)
	}
<<<<<<< HEAD

	d.Set("name", app.Name)
	d.Set("status", app.Status)
	d.Set("sign_on_mode", app.SignOnMode)
	d.Set("label", app.Label)
	d.Set("profile", app.Profile)
	d.Set("type", app.Settings.OauthClient.ApplicationType)
	// Not setting client_secret, it is only provided on create for auth methods that require it
	d.Set("client_id", app.Credentials.OauthClient.ClientId)
	d.Set("token_endpoint_auth_method", app.Credentials.OauthClient.TokenEndpointAuthMethod)
	d.Set("auto_key_rotation", app.Credentials.OauthClient.AutoKeyRotation)
	d.Set("consent_method", app.Settings.OauthClient.ConsentMethod)
	d.Set("client_uri", app.Settings.OauthClient.ClientUri)
	d.Set("logo_uri", app.Settings.OauthClient.LogoUri)
	d.Set("tos_uri", app.Settings.OauthClient.TosUri)
	d.Set("policy_uri", app.Settings.OauthClient.PolicyUri)
	d.Set("login_uri", app.Settings.OauthClient.InitiateLoginUri)
	d.Set("auto_submit_toolbar", app.Visibility.AutoSubmitToolbar)
	d.Set("hide_ios", app.Visibility.Hide.IOS)
	d.Set("hide_web", app.Visibility.Hide.Web)
	d.Set("implicit_assignment", app.Settings.ImplicitAssignment)

=======
>>>>>>> 34232c46
	if app.Settings.OauthClient.IssuerMode != "" {
		_ = d.Set("issuer_mode", app.Settings.OauthClient.IssuerMode)
	}

	// If this is ever changed omit it.
	if d.Get("omit_secret").(bool) {
		_ = d.Set("client_secret", "")
	}

	if app.Settings.OauthClient.JWKS != nil {
		jwks := app.Settings.OauthClient.JWKS.Keys
		arr := make([]map[string]interface{}, len(jwks))
		for i, jwk := range jwks {
			arr[i] = map[string]interface{}{
				"kty": jwk.Type,
				"kid": jwk.ID,
				"e":   jwk.Exponent,
				"n":   jwk.Modulus,
			}
		}
		err = setNonPrimitives(d, map[string]interface{}{"jwks": arr})
		if err != nil {
			return diag.Errorf("failed to set OAuth application properties: %v", err)
		}
	}

<<<<<<< HEAD
	// When the implicit_assignment is turned on, calls to the user/group assignments will error with a bad request
	// So Skip reading the assignments while this is on
	if !d.Get("implicit_assignment").(bool) {
		if err = syncGroupsAndUsers(app.Id, d, m); err != nil {
			return err
		}
=======
	respTypes := make([]string, len(app.Settings.OauthClient.ResponseTypes))
	for i := range app.Settings.OauthClient.ResponseTypes {
		respTypes[i] = string(*app.Settings.OauthClient.ResponseTypes[i])
	}
	grantTypes := make([]string, len(app.Settings.OauthClient.GrantTypes))
	for i := range app.Settings.OauthClient.GrantTypes {
		grantTypes[i] = string(*app.Settings.OauthClient.GrantTypes[i])
	}
	err = syncGroupsAndUsers(ctx, app.Id, d, m)
	if err != nil {
		return diag.Errorf("failed to sync groups and users for OAuth application: %v", err)
>>>>>>> 34232c46
	}

	aggMap := map[string]interface{}{
		"redirect_uris":             convertStringSetToInterface(app.Settings.OauthClient.RedirectUris),
		"response_types":            convertStringSetToInterface(respTypes),
		"grant_types":               convertStringSetToInterface(grantTypes),
		"post_logout_redirect_uris": convertStringSetToInterface(app.Settings.OauthClient.PostLogoutRedirectUris),
	}
	err = setNonPrimitives(d, aggMap)
	if err != nil {
		return diag.Errorf("failed to set OAuth application properties: %v", err)
	}
	return nil
}

func resourceAppOAuthUpdate(ctx context.Context, d *schema.ResourceData, m interface{}) diag.Diagnostics {
	client := getOktaClientFromMetadata(m)
	if err := validateGrantTypes(d); err != nil {
		return diag.Errorf("failed to update OAuth application: %v", err)
	}
	app := buildAppOAuth(d)
	_, _, err := client.Application.UpdateApplication(ctx, d.Id(), app)
	if err != nil {
		return diag.Errorf("failed to update OAuth application: %v", err)
	}
	if !d.Get("omit_secret").(bool) {
		_ = d.Set("client_secret", app.Credentials.OauthClient.ClientSecret)
	}
<<<<<<< HEAD

	// When the implicit_assignment is turned on, calls to the user/group assignments will error with a bad request
	// So Skip setting assignments while this is on
	if !d.Get("implicit_assignment").(bool) {
		if err := handleAppGroupsAndUsers(app.Id, d, m); err != nil {
			return err
		}
=======
	err = setAppStatus(ctx, d, client, app.Status)
	if err != nil {
		return diag.Errorf("failed to set OAuth application status: %v", err)
>>>>>>> 34232c46
	}
	err = handleAppGroupsAndUsers(ctx, app.Id, d, m)
	if err != nil {
		return diag.Errorf("failed to handle groups and users for OAuth application: %v", err)
	}
	return resourceAppOAuthRead(ctx, d, m)
}

func resourceAppOAuthDelete(ctx context.Context, d *schema.ResourceData, m interface{}) diag.Diagnostics {
	err := deleteApplication(ctx, d, m)
	if err != nil {
		return diag.Errorf("failed to delete OAuth application: %v", err)
	}
	return nil
}

func buildAppOAuth(d *schema.ResourceData) *sdk.OpenIdConnectApplication {
	// Abstracts away name and SignOnMode which are constant for this app type.
	app := sdk.NewOpenIdConnectApplication()

	// Need to a bool pointer, it appears the Okta SDK uses this as a way to avoid false being omitted.
	keyRotation := d.Get("auto_key_rotation").(bool)
	appType := d.Get("type").(string)
	grantTypes := convertInterfaceToStringSet(d.Get("grant_types"))
	responseTypes := convertInterfaceToStringSetNullable(d.Get("response_types"))

	// If grant_types are not set, we default to the bare minimum.
	if len(grantTypes) < 1 {
		appMap := appGrantTypeMap[appType]

		if appMap.RequiredGrantTypes == nil {
			grantTypes = appMap.ValidGrantTypes
		} else {
			grantTypes = appMap.RequiredGrantTypes
		}
	}

	// Letting users override response types as well but we properly default them when missing.
	if len(responseTypes) < 1 {
		responseTypes = []string{}

		if containsOne(grantTypes, implicit, clientCredentials) {
			responseTypes = append(responseTypes, "token")
		}

		if containsOne(grantTypes, password, authorizationCode, refreshToken) {
			responseTypes = append(responseTypes, "code")
		}
	}

	app.Label = d.Get("label").(string)
	authMethod := d.Get("token_endpoint_auth_method").(string)
	app.Credentials = &okta.OAuthApplicationCredentials{
		OauthClient: &okta.ApplicationCredentialsOAuthClient{
			AutoKeyRotation:         &keyRotation,
			ClientId:                d.Get("client_id").(string),
			TokenEndpointAuthMethod: authMethod,
		},
	}

	if sec, ok := d.GetOk("client_basic_secret"); ok {
		app.Credentials.OauthClient.ClientSecret = sec.(string)
	}

	if cid, ok := d.GetOk("custom_client_id"); ok {
		app.Credentials.OauthClient.ClientId = cid.(string)
	}

<<<<<<< HEAD
	implicitAssignment := d.Get("implicit_assignment").(bool)
=======
	oktaRespTypes := make([]*okta.OAuthResponseType, len(responseTypes))
	for i := range responseTypes {
		rt := okta.OAuthResponseType(responseTypes[i])
		oktaRespTypes[i] = &rt
	}
	oktaGrantTypes := make([]*okta.OAuthGrantType, len(grantTypes))
	for i := range grantTypes {
		gt := okta.OAuthGrantType(grantTypes[i])
		oktaGrantTypes[i] = &gt
	}

>>>>>>> 34232c46
	app.Settings = &sdk.OpenIdConnectApplicationSettings{
		ImplicitAssignment: &implicitAssignment,
		OauthClient: &sdk.OpenIdConnectApplicationSettingsClient{
			OpenIdConnectApplicationSettingsClient: okta.OpenIdConnectApplicationSettingsClient{
				ApplicationType:        appType,
				ClientUri:              d.Get("client_uri").(string),
				ConsentMethod:          d.Get("consent_method").(string),
				GrantTypes:             oktaGrantTypes,
				InitiateLoginUri:       d.Get("login_uri").(string),
				LogoUri:                d.Get("logo_uri").(string),
				PolicyUri:              d.Get("policy_uri").(string),
				RedirectUris:           convertInterfaceToStringSetNullable(d.Get("redirect_uris")),
				PostLogoutRedirectUris: convertInterfaceToStringSetNullable(d.Get("post_logout_redirect_uris")),
				ResponseTypes:          oktaRespTypes,
				TosUri:                 d.Get("tos_uri").(string),
				IssuerMode:             d.Get("issuer_mode").(string),
			},
		},
	}
	jwks := d.Get("jwks").([]interface{})
	if len(jwks) > 0 {
		keys := make([]*sdk.JWK, len(jwks))
		for i := range jwks {
			keys[i] = &sdk.JWK{
				ID:       d.Get(fmt.Sprintf("jwks.%d.kid", i)).(string),
				Type:     d.Get(fmt.Sprintf("jwks.%d.kty", i)).(string),
				Exponent: d.Get(fmt.Sprintf("jwks.%d.e", i)).(string),
				Modulus:  d.Get(fmt.Sprintf("jwks.%d.n", i)).(string),
			}
		}
		app.Settings.OauthClient.JWKS = &sdk.JWKS{Keys: keys}
	}

	app.Visibility = buildVisibility(d)

	if rawAttrs, ok := d.GetOk("profile"); ok {
		var attrs map[string]interface{}
		str := rawAttrs.(string)
		_ = json.Unmarshal([]byte(str), &attrs)
		app.Profile = attrs
	}

	return app
}

func validateGrantTypes(d *schema.ResourceData) error {
	grantTypeList := convertInterfaceToStringSet(d.Get("grant_types"))
	appType := d.Get("type").(string)
	appMap := appGrantTypeMap[appType]

	// There is some conditional validation around grant types depending on application type.
	return conditionalValidator("grant_types", appType, appMap.RequiredGrantTypes, appMap.ValidGrantTypes, grantTypeList)
}<|MERGE_RESOLUTION|>--- conflicted
+++ resolved
@@ -302,21 +302,14 @@
 	if !d.Get("omit_secret").(bool) {
 		_ = d.Set("client_secret", app.Credentials.OauthClient.ClientSecret)
 	}
-<<<<<<< HEAD
-
 	// When the implicit_assignment is turned on, calls to the user/group assignments will error with a bad request
 	// So Skip setting assignments while this is on
-	if !d.Get("implicit_assignment").(bool) {
-		err = handleAppGroupsAndUsers(app.Id, d, m)
-
+	assigmentOn, ok := d.GetOk("implicit_assignment")
+	if !ok || !assigmentOn.(bool) {
+		err = handleAppGroupsAndUsers(ctx, app.Id, d, m)
 		if err != nil {
-			return err
-		}
-=======
-	err = handleAppGroupsAndUsers(ctx, app.Id, d, m)
-	if err != nil {
-		return diag.Errorf("failed to handle groups and users for oauth application: %v", err)
->>>>>>> 34232c46
+			return diag.Errorf("failed to handle groups and users for oauth application: %v", err)
+		}
 	}
 	return resourceAppOAuthRead(ctx, d, m)
 }
@@ -354,34 +347,10 @@
 	_ = d.Set("auto_submit_toolbar", app.Visibility.AutoSubmitToolbar)
 	_ = d.Set("hide_ios", app.Visibility.Hide.IOS)
 	_ = d.Set("hide_web", app.Visibility.Hide.Web)
+	_ = d.Set("implicit_assignment", app.Settings.ImplicitAssignment)
 	if app.Settings.OauthClient.ConsentMethod != "" { // Early Access Property, might be empty
 		_ = d.Set("consent_method", app.Settings.OauthClient.ConsentMethod)
 	}
-<<<<<<< HEAD
-
-	d.Set("name", app.Name)
-	d.Set("status", app.Status)
-	d.Set("sign_on_mode", app.SignOnMode)
-	d.Set("label", app.Label)
-	d.Set("profile", app.Profile)
-	d.Set("type", app.Settings.OauthClient.ApplicationType)
-	// Not setting client_secret, it is only provided on create for auth methods that require it
-	d.Set("client_id", app.Credentials.OauthClient.ClientId)
-	d.Set("token_endpoint_auth_method", app.Credentials.OauthClient.TokenEndpointAuthMethod)
-	d.Set("auto_key_rotation", app.Credentials.OauthClient.AutoKeyRotation)
-	d.Set("consent_method", app.Settings.OauthClient.ConsentMethod)
-	d.Set("client_uri", app.Settings.OauthClient.ClientUri)
-	d.Set("logo_uri", app.Settings.OauthClient.LogoUri)
-	d.Set("tos_uri", app.Settings.OauthClient.TosUri)
-	d.Set("policy_uri", app.Settings.OauthClient.PolicyUri)
-	d.Set("login_uri", app.Settings.OauthClient.InitiateLoginUri)
-	d.Set("auto_submit_toolbar", app.Visibility.AutoSubmitToolbar)
-	d.Set("hide_ios", app.Visibility.Hide.IOS)
-	d.Set("hide_web", app.Visibility.Hide.Web)
-	d.Set("implicit_assignment", app.Settings.ImplicitAssignment)
-
-=======
->>>>>>> 34232c46
 	if app.Settings.OauthClient.IssuerMode != "" {
 		_ = d.Set("issuer_mode", app.Settings.OauthClient.IssuerMode)
 	}
@@ -407,15 +376,14 @@
 			return diag.Errorf("failed to set OAuth application properties: %v", err)
 		}
 	}
-
-<<<<<<< HEAD
 	// When the implicit_assignment is turned on, calls to the user/group assignments will error with a bad request
-	// So Skip reading the assignments while this is on
-	if !d.Get("implicit_assignment").(bool) {
+	// So Skip setting assignments while this is on
+	assigmentOn, ok := d.GetOk("implicit_assignment")
+	if !ok || !assigmentOn.(bool) {
 		if err = syncGroupsAndUsers(app.Id, d, m); err != nil {
 			return err
 		}
-=======
+	}
 	respTypes := make([]string, len(app.Settings.OauthClient.ResponseTypes))
 	for i := range app.Settings.OauthClient.ResponseTypes {
 		respTypes[i] = string(*app.Settings.OauthClient.ResponseTypes[i])
@@ -424,12 +392,6 @@
 	for i := range app.Settings.OauthClient.GrantTypes {
 		grantTypes[i] = string(*app.Settings.OauthClient.GrantTypes[i])
 	}
-	err = syncGroupsAndUsers(ctx, app.Id, d, m)
-	if err != nil {
-		return diag.Errorf("failed to sync groups and users for OAuth application: %v", err)
->>>>>>> 34232c46
-	}
-
 	aggMap := map[string]interface{}{
 		"redirect_uris":             convertStringSetToInterface(app.Settings.OauthClient.RedirectUris),
 		"response_types":            convertStringSetToInterface(respTypes),
@@ -456,23 +418,18 @@
 	if !d.Get("omit_secret").(bool) {
 		_ = d.Set("client_secret", app.Credentials.OauthClient.ClientSecret)
 	}
-<<<<<<< HEAD
-
-	// When the implicit_assignment is turned on, calls to the user/group assignments will error with a bad request
-	// So Skip setting assignments while this is on
-	if !d.Get("implicit_assignment").(bool) {
-		if err := handleAppGroupsAndUsers(app.Id, d, m); err != nil {
-			return err
-		}
-=======
 	err = setAppStatus(ctx, d, client, app.Status)
 	if err != nil {
 		return diag.Errorf("failed to set OAuth application status: %v", err)
->>>>>>> 34232c46
-	}
-	err = handleAppGroupsAndUsers(ctx, app.Id, d, m)
-	if err != nil {
-		return diag.Errorf("failed to handle groups and users for OAuth application: %v", err)
+	}
+	// When the implicit_assignment is turned on, calls to the user/group assignments will error with a bad request
+	// So Skip setting assignments while this is on
+	assigmentOn, ok := d.GetOk("implicit_assignment")
+	if !ok || !assigmentOn.(bool) {
+		err = handleAppGroupsAndUsers(ctx, app.Id, d, m)
+		if err != nil {
+			return diag.Errorf("failed to handle groups and users for oauth application: %v", err)
+		}
 	}
 	return resourceAppOAuthRead(ctx, d, m)
 }
@@ -537,9 +494,6 @@
 		app.Credentials.OauthClient.ClientId = cid.(string)
 	}
 
-<<<<<<< HEAD
-	implicitAssignment := d.Get("implicit_assignment").(bool)
-=======
 	oktaRespTypes := make([]*okta.OAuthResponseType, len(responseTypes))
 	for i := range responseTypes {
 		rt := okta.OAuthResponseType(responseTypes[i])
@@ -550,10 +504,8 @@
 		gt := okta.OAuthGrantType(grantTypes[i])
 		oktaGrantTypes[i] = &gt
 	}
-
->>>>>>> 34232c46
 	app.Settings = &sdk.OpenIdConnectApplicationSettings{
-		ImplicitAssignment: &implicitAssignment,
+		ImplicitAssignment: boolPtr(d.Get("implicit_assignment").(bool)),
 		OauthClient: &sdk.OpenIdConnectApplicationSettingsClient{
 			OpenIdConnectApplicationSettingsClient: okta.OpenIdConnectApplicationSettingsClient{
 				ApplicationType:        appType,
