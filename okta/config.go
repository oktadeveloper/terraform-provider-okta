--- conflicted
+++ resolved
@@ -60,12 +60,9 @@
 		okta.WithToken(c.apiToken),
 		okta.WithCache(false),
 		okta.WithHttpClient(*httpClient),
-<<<<<<< HEAD
 		okta.WithRequestTimeout(int32(c.maxWait)),
 		okta.WithRateLimitMaxRetries(int32(c.retryCount)),
-=======
 		okta.WithUserAgentExtra("okta-terraform/3.5.0"),
->>>>>>> 8177d644
 	)
 	if err != nil {
 		return err
