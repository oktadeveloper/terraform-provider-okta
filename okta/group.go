--- conflicted
+++ resolved
@@ -3,10 +3,7 @@
 import (
 	"context"
 
-<<<<<<< HEAD
 	"github.com/okta/okta-sdk-golang/v2/okta"
-=======
->>>>>>> f1aeddb5
 	"github.com/okta/okta-sdk-golang/v2/okta/query"
 )
 
@@ -30,9 +27,7 @@
 			break
 		}
 	}
-<<<<<<< HEAD
-
-	return userIDList, nil
+	return resUsers, nil
 }
 
 func listGroups(ctx context.Context, client *okta.Client, qp *query.Params) ([]*okta.Group, error) {
@@ -54,7 +49,4 @@
 		}
 	}
 	return resGroups, nil
-=======
-	return resUsers, nil
->>>>>>> f1aeddb5
 }