package okta

import (
	"context"

<<<<<<< HEAD
	"github.com/hashicorp/terraform-plugin-sdk/v2/diag"
	"github.com/hashicorp/terraform-plugin-sdk/v2/helper/schema"
=======
	"github.com/hashicorp/terraform-plugin-sdk/helper/schema"
	"github.com/hashicorp/terraform-plugin-sdk/helper/validation"
>>>>>>> 03a43be5
	"github.com/okta/okta-sdk-golang/v2/okta/query"
)

func dataSourceGroup() *schema.Resource {
	return &schema.Resource{
		ReadContext: dataSourceGroupRead,
		Schema: map[string]*schema.Schema{
			"name": {
				Type:     schema.TypeString,
				Required: true,
			},
			"type": {
				Type:         schema.TypeString,
				Optional:     true,
				Description:  "Type of the group. When specified in the terraform resource, will act as a filter when searching for the group",
				ValidateFunc: validation.StringInSlice([]string{"OKTA_GROUP", "APP_GROUP", "BUILT_IN"}, false),
			},
			"description": {
				Type:     schema.TypeString,
				Computed: true,
			},
			"include_users": {
				Type:        schema.TypeBool,
				Optional:    true,
				Default:     false,
				Description: "Fetch group users, having default off cuts down on API calls.",
			},
			"users": {
				Type:        schema.TypeSet,
				Computed:    true,
				Elem:        &schema.Schema{Type: schema.TypeString},
				Description: "Users associated with the group. This can also be done per user.",
			},
		},
	}
}

func dataSourceGroupRead(ctx context.Context, d *schema.ResourceData, m interface{}) diag.Diagnostics {
	return findGroup(ctx, d.Get("name").(string), d, m)
}

func findGroup(ctx context.Context, name string, d *schema.ResourceData, m interface{}) diag.Diagnostics {
	client := getOktaClientFromMetadata(m)
<<<<<<< HEAD
	groups, _, err := client.Group.ListGroups(ctx, &query.Params{Q: name})
	if err != nil {
		return diag.Errorf("failed to query for groups: %v", err)
	} else if len(groups) < 1 {
		return diag.Errorf("group with name '%s' does not exist", name)
=======
	searchParams := &query.Params{Q: name}
	if d.Get("type") != nil && d.Get("type").(string) != "" {
		searchParams.Filter = fmt.Sprintf("type eq \"%s\"", d.Get("type").(string))
	}

	groups, _, err := client.Group.ListGroups(context.Background(), searchParams)
	if err != nil {
		return fmt.Errorf("failed to query for groups: %v", err)
	}

	if len(groups) < 1 {
		if d.Get("type") != nil {
			return fmt.Errorf("group \"%s\" was not found with type \"%s\"", name, d.Get("type").(string))
		}
		return fmt.Errorf("group \"%s\" was not found", name)
>>>>>>> 03a43be5
	}

	d.SetId(groups[0].Id)
	_ = d.Set("description", groups[0].Profile.Description)
	_ = d.Set("type", groups[0].Type)

	if d.Get("include_users").(bool) {
		userIDList, err := listGroupUserIDs(ctx, m, d.Id())
		if err != nil {
			return diag.Errorf("failed to list group user IDs: %v", err)
		}
		// just user ids for now
		err = d.Set("users", convertStringSetToInterface(userIDList))
		if err != nil {
			return diag.FromErr(err)
		}
		return nil
	}
	return nil
}<|MERGE_RESOLUTION|>--- conflicted
+++ resolved
@@ -3,13 +3,8 @@
 import (
 	"context"
 
-<<<<<<< HEAD
 	"github.com/hashicorp/terraform-plugin-sdk/v2/diag"
 	"github.com/hashicorp/terraform-plugin-sdk/v2/helper/schema"
-=======
-	"github.com/hashicorp/terraform-plugin-sdk/helper/schema"
-	"github.com/hashicorp/terraform-plugin-sdk/helper/validation"
->>>>>>> 03a43be5
 	"github.com/okta/okta-sdk-golang/v2/okta/query"
 )
 
@@ -25,7 +20,7 @@
 				Type:         schema.TypeString,
 				Optional:     true,
 				Description:  "Type of the group. When specified in the terraform resource, will act as a filter when searching for the group",
-				ValidateFunc: validation.StringInSlice([]string{"OKTA_GROUP", "APP_GROUP", "BUILT_IN"}, false),
+				ValidateDiagFunc: stringInSlice([]string{"OKTA_GROUP", "APP_GROUP", "BUILT_IN"}),
 			},
 			"description": {
 				Type:     schema.TypeString,
@@ -53,35 +48,22 @@
 
 func findGroup(ctx context.Context, name string, d *schema.ResourceData, m interface{}) diag.Diagnostics {
 	client := getOktaClientFromMetadata(m)
-<<<<<<< HEAD
-	groups, _, err := client.Group.ListGroups(ctx, &query.Params{Q: name})
-	if err != nil {
-		return diag.Errorf("failed to query for groups: %v", err)
-	} else if len(groups) < 1 {
-		return diag.Errorf("group with name '%s' does not exist", name)
-=======
 	searchParams := &query.Params{Q: name}
 	if d.Get("type") != nil && d.Get("type").(string) != "" {
 		searchParams.Filter = fmt.Sprintf("type eq \"%s\"", d.Get("type").(string))
 	}
-
-	groups, _, err := client.Group.ListGroups(context.Background(), searchParams)
+	groups, _, err := client.Group.ListGroups(ctx, searchParams)
 	if err != nil {
-		return fmt.Errorf("failed to query for groups: %v", err)
+		return diag.Errorf("failed to query for groups: %v", err)
+	} else if len(groups) < 1 {
+		if d.Get("type") != nil {
+			return diag.Errorf("group with name '%s' and type '%s' does not exist", name, d.Get("type").(string))
+		}
+		return diag.Errorf("group with name '%s' does not exist", name)
 	}
-
-	if len(groups) < 1 {
-		if d.Get("type") != nil {
-			return fmt.Errorf("group \"%s\" was not found with type \"%s\"", name, d.Get("type").(string))
-		}
-		return fmt.Errorf("group \"%s\" was not found", name)
->>>>>>> 03a43be5
-	}
-
 	d.SetId(groups[0].Id)
 	_ = d.Set("description", groups[0].Profile.Description)
 	_ = d.Set("type", groups[0].Type)
-
 	if d.Get("include_users").(bool) {
 		userIDList, err := listGroupUserIDs(ctx, m, d.Id())
 		if err != nil {
