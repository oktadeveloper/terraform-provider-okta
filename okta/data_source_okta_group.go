package okta

import (
	"context"
	"fmt"

	"github.com/hashicorp/terraform-plugin-sdk/helper/schema"
	"github.com/hashicorp/terraform-plugin-sdk/helper/validation"
	"github.com/okta/okta-sdk-golang/v2/okta/query"
)

func dataSourceGroup() *schema.Resource {
	return &schema.Resource{
		Read: dataSourceGroupRead,

		Schema: map[string]*schema.Schema{
			"name": {
				Type:     schema.TypeString,
				Required: true,
			},
<<<<<<< HEAD
			"type": &schema.Schema{
				Type:         schema.TypeString,
				Optional:     true,
				Default:      false,
				Description:  "Type of the group. When specified in the terraform resource, will act as a filter when searching for the group",
				ValidateFunc: validation.StringInSlice([]string{"OKTA_GROUP", "APP_GROUP", "BUILT_IN"}, false),
			},
			"description": &schema.Schema{
=======
			"description": {
>>>>>>> dff5a9be
				Type:     schema.TypeString,
				Computed: true,
			},
			"include_users": {
				Type:        schema.TypeBool,
				Optional:    true,
				Default:     false,
				Description: "Fetch group users, having default off cuts down on API calls.",
			},
			"users": {
				Type:        schema.TypeSet,
				Computed:    true,
				Elem:        &schema.Schema{Type: schema.TypeString},
				Description: "Users associated with the group. This can also be done per user.",
			},
		},
	}
}

func dataSourceGroupRead(d *schema.ResourceData, m interface{}) error {
	return findGroup(d.Get("name").(string), d, m)
}

func findGroup(name string, d *schema.ResourceData, m interface{}) error {
	client := getOktaClientFromMetadata(m)
	searchParams := &query.Params{Q: name}
	if d.Get("type") != nil {
		searchParams.Type = d.Get("type").(string)
	}

	groups, _, err := client.Group.ListGroups(context.Background(), searchParams)
	if err != nil {
		return fmt.Errorf("failed to query for groups: %v", err)
<<<<<<< HEAD
	}

	if len(groups) < 1 {
		if d.Get("type") != nil {
			return fmt.Errorf("Group \"%s\" not found with type \"%s\"", name, d.Get("type").(string))
		}
		return fmt.Errorf("Group \"%s\" not found", name)
=======
	} else if len(groups) < 1 {
		return fmt.Errorf("group \"%s\" not found", name)
>>>>>>> dff5a9be
	}

	d.SetId(groups[0].Id)
	_ = d.Set("description", groups[0].Profile.Description)
	_ = d.Set("type", groups[0].Type)

	if d.Get("include_users").(bool) {
		userIDList, err := listGroupUserIDs(m, d.Id())
		if err != nil {
			return err
		}

		// just user ids for now
		return d.Set("users", convertStringSetToInterface(userIDList))
	}

	return nil
}<|MERGE_RESOLUTION|>--- conflicted
+++ resolved
@@ -18,7 +18,6 @@
 				Type:     schema.TypeString,
 				Required: true,
 			},
-<<<<<<< HEAD
 			"type": &schema.Schema{
 				Type:         schema.TypeString,
 				Optional:     true,
@@ -26,10 +25,7 @@
 				Description:  "Type of the group. When specified in the terraform resource, will act as a filter when searching for the group",
 				ValidateFunc: validation.StringInSlice([]string{"OKTA_GROUP", "APP_GROUP", "BUILT_IN"}, false),
 			},
-			"description": &schema.Schema{
-=======
 			"description": {
->>>>>>> dff5a9be
 				Type:     schema.TypeString,
 				Computed: true,
 			},
@@ -63,18 +59,13 @@
 	groups, _, err := client.Group.ListGroups(context.Background(), searchParams)
 	if err != nil {
 		return fmt.Errorf("failed to query for groups: %v", err)
-<<<<<<< HEAD
 	}
 
 	if len(groups) < 1 {
 		if d.Get("type") != nil {
-			return fmt.Errorf("Group \"%s\" not found with type \"%s\"", name, d.Get("type").(string))
+			return fmt.Errorf("group \"%s\" was not found with type \"%s\"", name, d.Get("type").(string))
 		}
-		return fmt.Errorf("Group \"%s\" not found", name)
-=======
-	} else if len(groups) < 1 {
-		return fmt.Errorf("group \"%s\" not found", name)
->>>>>>> dff5a9be
+		return fmt.Errorf("group \"%s\" was not found", name)
 	}
 
 	d.SetId(groups[0].Id)
