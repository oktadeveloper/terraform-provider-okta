package okta

import (
	"context"
	"fmt"
	"strings"

	"github.com/hashicorp/terraform-plugin-sdk/v2/diag"
	"github.com/hashicorp/terraform-plugin-sdk/v2/helper/schema"
	"github.com/oktadeveloper/terraform-provider-okta/sdk"
)

const baseSchema = "base"

func resourceUserBaseSchema() *schema.Resource {
	return &schema.Resource{
		CreateContext: resourceUserBaseSchemaCreate,
		ReadContext:   resourceUserBaseSchemaRead,
		UpdateContext: resourceUserBaseSchemaUpdate,
		DeleteContext: resourceUserBaseSchemaDelete,
		CustomizeDiff: func(_ context.Context, d *schema.ResourceDiff, v interface{}) error {
			_, ok := d.GetOk("pattern")
			if d.Get("index").(string) != "login" {
				if ok {
					return fmt.Errorf("'pattern' property is only allowed to be set for 'login'")
				}
				return nil
			}
			if !d.Get("required").(bool) {
				return fmt.Errorf("'login' base schema is always required attribute")
			}
			return nil
		},
		Importer: &schema.ResourceImporter{
			StateContext: func(ctx context.Context, d *schema.ResourceData, m interface{}) ([]*schema.ResourceData, error) {
				resourceIndex := d.Id()
				resourceUserType := "default"
				if strings.Contains(d.Id(), ".") {
					resourceUserType = strings.Split(d.Id(), ".")[0]
					resourceIndex = strings.Split(d.Id(), ".")[1]
				}
				d.SetId(resourceIndex)
				_ = d.Set("index", resourceIndex)
				_ = d.Set("user_type", resourceUserType)
				return []*schema.ResourceData{d}, nil
			},
		},
		SchemaVersion: 1,
		Schema:        buildSchema(userBaseSchemaSchema, userTypeSchema, userPatternSchema),
		StateUpgraders: []schema.StateUpgrader{
			{
				Type: resourceUserBaseSchemaResourceV0().CoreConfigSchema().ImpliedType(),
				Upgrade: func(ctx context.Context, rawState map[string]interface{}, meta interface{}) (map[string]interface{}, error) {
					rawState["user_type"] = "default"
					return rawState, nil
				},
				Version: 0,
			},
		},
	}
}

<<<<<<< HEAD
func resourceUserBaseSchemaCreate(d *schema.ResourceData, m interface{}) error {
	schemaURL, err := getUserTypeSchemaURL(m, d.Get("user_type").(string))
=======
func resourceUserBaseSchemaResourceV0() *schema.Resource {
	return &schema.Resource{Schema: userBaseSchemaSchema}
}

func resourceUserBaseSchemaCreate(ctx context.Context, d *schema.ResourceData, m interface{}) diag.Diagnostics {
	schemaUrl, err := getUserTypeSchemaUrl(ctx, getOktaClientFromMetadata(m), d.Get("user_type").(string))
>>>>>>> c7443b10
	if err != nil {
		return diag.Errorf("failed to create user base schema: %v", err)
	}
<<<<<<< HEAD

	if err := updateBaseSubschema(schemaURL, d, m); err != nil {
		return err
=======
	if err := updateBaseSubschema(ctx, getSupplementFromMetadata(m), schemaUrl, d); err != nil {
		return diag.Errorf("failed to create user base schema: %v", err)
>>>>>>> c7443b10
	}
	d.SetId(d.Get("index").(string))
	return resourceUserBaseSchemaRead(ctx, d, m)
}

<<<<<<< HEAD
func resourceUserBaseSchemaExists(d *schema.ResourceData, m interface{}) (bool, error) {
	schemaURL, err := getUserTypeSchemaURL(m, d.Get("user_type").(string))
=======
func resourceUserBaseSchemaRead(ctx context.Context, d *schema.ResourceData, m interface{}) diag.Diagnostics {
	schemaUrl, err := getUserTypeSchemaUrl(ctx, getOktaClientFromMetadata(m), d.Get("user_type").(string))
>>>>>>> c7443b10
	if err != nil {
		return diag.Errorf("failed to get user base schema: %v", err)
	}
<<<<<<< HEAD
	subschema, err := getBaseSubSchema(schemaURL, d, m)

	return subschema != nil, err
}

func resourceUserBaseSchemaRead(d *schema.ResourceData, m interface{}) error {
	schemaURL, err := getUserTypeSchemaURL(m, d.Get("user_type").(string))
=======
	subschema, err := getBaseSubSchema(ctx, getSupplementFromMetadata(m), schemaUrl, d)
>>>>>>> c7443b10
	if err != nil {
		return diag.Errorf("failed to get user base schema: %v", err)
	}
<<<<<<< HEAD
	subschema, err := getBaseSubSchema(schemaURL, d, m)
	if err != nil {
		return err
	} else if subschema == nil {
=======
	if subschema == nil {
>>>>>>> c7443b10
		d.SetId("")
		return nil
	}
	syncBaseUserSchema(d, subschema)
	return nil
}

<<<<<<< HEAD
func getBaseSubSchema(schemaURL string, d *schema.ResourceData, m interface{}) (*sdk.UserSubSchema, error) {
	s, _, err := getSupplementFromMetadata(m).GetUserSchema(schemaURL)
=======
func getBaseSubSchema(ctx context.Context, client *sdk.ApiSupplement, schemaUrl string, d *schema.ResourceData) (*sdk.UserSubSchema, error) {
	s, _, err := client.GetUserSchema(ctx, schemaUrl)
>>>>>>> c7443b10
	if err != nil {
		return nil, fmt.Errorf("failed to get user schema: %v", err)
	}
	return getBaseProperty(s, d.Id()), err
}

<<<<<<< HEAD
func resourceUserBaseSchemaUpdate(d *schema.ResourceData, m interface{}) error {
	schemaURL, err := getUserTypeSchemaURL(m, d.Get("user_type").(string))
=======
func resourceUserBaseSchemaUpdate(ctx context.Context, d *schema.ResourceData, m interface{}) diag.Diagnostics {
	schemaUrl, err := getUserTypeSchemaUrl(ctx, getOktaClientFromMetadata(m), d.Get("user_type").(string))
>>>>>>> c7443b10
	if err != nil {
		return diag.Errorf("failed to update user base schema: %v", err)
	}
<<<<<<< HEAD
	if err := updateBaseSubschema(schemaURL, d, m); err != nil {
		return err
=======
	if err := updateBaseSubschema(ctx, getSupplementFromMetadata(m), schemaUrl, d); err != nil {
		return diag.Errorf("failed to update user base schema: %v", err)
>>>>>>> c7443b10
	}
	return resourceUserBaseSchemaRead(ctx, d, m)
}

// can't delete Base schema
func resourceUserBaseSchemaDelete(context.Context, *schema.ResourceData, interface{}) diag.Diagnostics {
	return nil
}

<<<<<<< HEAD
// create or modify a  subschema
func updateBaseSubschema(schemaURL string, d *schema.ResourceData, m interface{}) error {
	subSchema := &sdk.UserSubSchema{
		Master: getNullableMaster(d),
		Title:  d.Get("title").(string),
		Type:   d.Get("type").(string),
		Permissions: []*sdk.UserSchemaPermission{
			{
				Action:    d.Get("permissions").(string),
				Principal: "SELF",
			},
		},
		Required: boolPtr(d.Get("required").(bool)),
	}

	_, _, err := getSupplementFromMetadata(m).UpdateBaseUserSchemaProperty(schemaURL, d.Get("index").(string), subSchema)

	return err
=======
// create or modify a subschema
func updateBaseSubschema(ctx context.Context, client *sdk.ApiSupplement, schemaUrl string, d *schema.ResourceData) error {
	_, _, err := client.UpdateBaseUserSchemaProperty(
		ctx,
		schemaUrl,
		d.Get("index").(string),
		userBasedSubSchema(d),
	)
	if err != nil {
		return fmt.Errorf("failed to update base user schema property: %v", err)
	}
	return nil
>>>>>>> c7443b10
}<|MERGE_RESOLUTION|>--- conflicted
+++ resolved
@@ -60,65 +60,32 @@
 	}
 }
 
-<<<<<<< HEAD
-func resourceUserBaseSchemaCreate(d *schema.ResourceData, m interface{}) error {
-	schemaURL, err := getUserTypeSchemaURL(m, d.Get("user_type").(string))
-=======
 func resourceUserBaseSchemaResourceV0() *schema.Resource {
 	return &schema.Resource{Schema: userBaseSchemaSchema}
 }
 
 func resourceUserBaseSchemaCreate(ctx context.Context, d *schema.ResourceData, m interface{}) diag.Diagnostics {
 	schemaUrl, err := getUserTypeSchemaUrl(ctx, getOktaClientFromMetadata(m), d.Get("user_type").(string))
->>>>>>> c7443b10
 	if err != nil {
 		return diag.Errorf("failed to create user base schema: %v", err)
 	}
-<<<<<<< HEAD
-
-	if err := updateBaseSubschema(schemaURL, d, m); err != nil {
-		return err
-=======
 	if err := updateBaseSubschema(ctx, getSupplementFromMetadata(m), schemaUrl, d); err != nil {
 		return diag.Errorf("failed to create user base schema: %v", err)
->>>>>>> c7443b10
 	}
 	d.SetId(d.Get("index").(string))
 	return resourceUserBaseSchemaRead(ctx, d, m)
 }
 
-<<<<<<< HEAD
-func resourceUserBaseSchemaExists(d *schema.ResourceData, m interface{}) (bool, error) {
-	schemaURL, err := getUserTypeSchemaURL(m, d.Get("user_type").(string))
-=======
 func resourceUserBaseSchemaRead(ctx context.Context, d *schema.ResourceData, m interface{}) diag.Diagnostics {
 	schemaUrl, err := getUserTypeSchemaUrl(ctx, getOktaClientFromMetadata(m), d.Get("user_type").(string))
->>>>>>> c7443b10
 	if err != nil {
 		return diag.Errorf("failed to get user base schema: %v", err)
 	}
-<<<<<<< HEAD
-	subschema, err := getBaseSubSchema(schemaURL, d, m)
-
-	return subschema != nil, err
-}
-
-func resourceUserBaseSchemaRead(d *schema.ResourceData, m interface{}) error {
-	schemaURL, err := getUserTypeSchemaURL(m, d.Get("user_type").(string))
-=======
 	subschema, err := getBaseSubSchema(ctx, getSupplementFromMetadata(m), schemaUrl, d)
->>>>>>> c7443b10
 	if err != nil {
 		return diag.Errorf("failed to get user base schema: %v", err)
 	}
-<<<<<<< HEAD
-	subschema, err := getBaseSubSchema(schemaURL, d, m)
-	if err != nil {
-		return err
-	} else if subschema == nil {
-=======
 	if subschema == nil {
->>>>>>> c7443b10
 		d.SetId("")
 		return nil
 	}
@@ -126,36 +93,21 @@
 	return nil
 }
 
-<<<<<<< HEAD
-func getBaseSubSchema(schemaURL string, d *schema.ResourceData, m interface{}) (*sdk.UserSubSchema, error) {
-	s, _, err := getSupplementFromMetadata(m).GetUserSchema(schemaURL)
-=======
 func getBaseSubSchema(ctx context.Context, client *sdk.ApiSupplement, schemaUrl string, d *schema.ResourceData) (*sdk.UserSubSchema, error) {
 	s, _, err := client.GetUserSchema(ctx, schemaUrl)
->>>>>>> c7443b10
 	if err != nil {
 		return nil, fmt.Errorf("failed to get user schema: %v", err)
 	}
 	return getBaseProperty(s, d.Id()), err
 }
 
-<<<<<<< HEAD
-func resourceUserBaseSchemaUpdate(d *schema.ResourceData, m interface{}) error {
-	schemaURL, err := getUserTypeSchemaURL(m, d.Get("user_type").(string))
-=======
 func resourceUserBaseSchemaUpdate(ctx context.Context, d *schema.ResourceData, m interface{}) diag.Diagnostics {
 	schemaUrl, err := getUserTypeSchemaUrl(ctx, getOktaClientFromMetadata(m), d.Get("user_type").(string))
->>>>>>> c7443b10
 	if err != nil {
 		return diag.Errorf("failed to update user base schema: %v", err)
 	}
-<<<<<<< HEAD
-	if err := updateBaseSubschema(schemaURL, d, m); err != nil {
-		return err
-=======
 	if err := updateBaseSubschema(ctx, getSupplementFromMetadata(m), schemaUrl, d); err != nil {
 		return diag.Errorf("failed to update user base schema: %v", err)
->>>>>>> c7443b10
 	}
 	return resourceUserBaseSchemaRead(ctx, d, m)
 }
@@ -165,26 +117,6 @@
 	return nil
 }
 
-<<<<<<< HEAD
-// create or modify a  subschema
-func updateBaseSubschema(schemaURL string, d *schema.ResourceData, m interface{}) error {
-	subSchema := &sdk.UserSubSchema{
-		Master: getNullableMaster(d),
-		Title:  d.Get("title").(string),
-		Type:   d.Get("type").(string),
-		Permissions: []*sdk.UserSchemaPermission{
-			{
-				Action:    d.Get("permissions").(string),
-				Principal: "SELF",
-			},
-		},
-		Required: boolPtr(d.Get("required").(bool)),
-	}
-
-	_, _, err := getSupplementFromMetadata(m).UpdateBaseUserSchemaProperty(schemaURL, d.Get("index").(string), subSchema)
-
-	return err
-=======
 // create or modify a subschema
 func updateBaseSubschema(ctx context.Context, client *sdk.ApiSupplement, schemaUrl string, d *schema.ResourceData) error {
 	_, _, err := client.UpdateBaseUserSchemaProperty(
@@ -197,5 +129,4 @@
 		return fmt.Errorf("failed to update base user schema property: %v", err)
 	}
 	return nil
->>>>>>> c7443b10
 }