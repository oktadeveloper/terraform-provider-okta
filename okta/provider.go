// Package okta terraform configuration for an okta site
package okta

import (
	"context"
	"fmt"
	"log"

	"github.com/hashicorp/go-hclog"
	"github.com/hashicorp/terraform-plugin-sdk/v2/diag"
	"github.com/hashicorp/terraform-plugin-sdk/v2/helper/schema"
)

// Resource names, defined in place, used throughout the provider and tests
const (
	appAutoLogin           = "okta_app_auto_login"
	appBookmark            = "okta_app_bookmark"
	appBasicAuth           = "okta_app_basic_auth"
	appGroupAssignment     = "okta_app_group_assignment"
	appUser                = "okta_app_user"
	appOAuth               = "okta_app_oauth"
	appOAuthRedirectURI    = "okta_app_oauth_redirect_uri"
	appSaml                = "okta_app_saml"
	appSecurePasswordStore = "okta_app_secure_password_store"
	appSwa                 = "okta_app_swa"
	appThreeField          = "okta_app_three_field"
	appUserSchema          = "okta_app_user_schema"
	appUserBaseSchema      = "okta_app_user_base_schema"
	authServer             = "okta_auth_server"
	authServerClaim        = "okta_auth_server_claim"
	authServerPolicy       = "okta_auth_server_policy"
	authServerPolicyRule   = "okta_auth_server_policy_rule"
	authServerScope        = "okta_auth_server_scope"
	eventHook              = "okta_event_hook"
	factor                 = "okta_factor"
	groupRoles             = "okta_group_roles"
	groupRule              = "okta_group_rule"
	idpResource            = "okta_idp_oidc"
	idpSaml                = "okta_idp_saml"
	idpSamlKey             = "okta_idp_saml_key"
	idpSocial              = "okta_idp_social"
	inlineHook             = "okta_inline_hook"
	networkZone            = "okta_network_zone"
	oktaGroup              = "okta_group"
	oktaProfileMapping     = "okta_profile_mapping"
	oktaUser               = "okta_user"
	policyMfa              = "okta_policy_mfa"
	policyPassword         = "okta_policy_password"
	policyRuleIdpDiscovery = "okta_policy_rule_idp_discovery"
	policyRuleMfa          = "okta_policy_rule_mfa"
	policyRulePassword     = "okta_policy_rule_password"
	policyRuleSignOn       = "okta_policy_rule_signon"
	policySignOn           = "okta_policy_signon"
	templateEmail          = "okta_template_email"
	templateSms            = "okta_template_sms"
	trustedOrigin          = "okta_trusted_origin"
	userBaseSchema         = "okta_user_base_schema"
	userSchema             = "okta_user_schema"
	userType               = "okta_user_type"
)

// Provider establishes a client connection to an okta site
// determined by its schema string values
func Provider() *schema.Provider {
	deprecatedPolicies := dataSourceDefaultPolicies()
	deprecatedPolicies.DeprecationMessage = "This data source will be deprecated in favor of okta_default_policy or okta_policy data sources."

	return &schema.Provider{
		Schema: map[string]*schema.Schema{
			"org_name": {
				Type:        schema.TypeString,
				Optional:    true,
				DefaultFunc: schema.EnvDefaultFunc("OKTA_ORG_NAME", nil),
				Description: "The organization to manage in Okta.",
			},
			"api_token": {
				Type:        schema.TypeString,
				Optional:    true,
				DefaultFunc: schema.EnvDefaultFunc("OKTA_API_TOKEN", nil),
				Description: "API Token granting privileges to Okta API.",
			},
			"base_url": {
				Type:        schema.TypeString,
				Optional:    true,
				DefaultFunc: schema.EnvDefaultFunc("OKTA_BASE_URL", "okta.com"),
				Description: "The Okta url. (Use 'oktapreview.com' for Okta testing).",
			},
			"backoff": {
				Type:        schema.TypeBool,
				Optional:    true,
				Default:     true,
				Description: "Use exponential back off strategy for rate limits.",
			},
			"max_wait_seconds": {
				Type:        schema.TypeInt,
				Optional:    true,
				Default:     300,
				Description: "Maximum seconds to wait when rate limit is hit. We use exponential backoffs when backoff is enabled.",
			},
			"max_retries": {
<<<<<<< HEAD
				Type:         schema.TypeInt,
				Optional:     true,
				Default:      5,
				ValidateFunc: validation.IntAtMost(100), // Have to cut it off somewhere right?
				Description:  "Maximum number of retries to attempt before erroring out.",
=======
				Type:             schema.TypeInt,
				Optional:         true,
				Default:          5,
				ValidateDiagFunc: intAtMost(100), // Have to cut it off somewhere right?
				Description:      "maximum number of retries to attempt before erroring out.",
>>>>>>> c7443b10
			},
			"parallelism": {
				Type:        schema.TypeInt,
				Optional:    true,
				Default:     1,
				Description: "Number of concurrent requests to make within a resource where bulk operations are not possible. Take note of https://developer.okta.com/docs/api/getting_started/rate-limits.",
			},
<<<<<<< HEAD
			"max_requests": {
				Type:         schema.TypeInt,
				Optional:     true,
				Default:      100,
				ValidateFunc: validation.IntBetween(1, 100),
				Description: "(Experimental) controls how many requests can be made to each Okta endpoint by the provider. " +
					"It is used to prevent rate limit violations. By default request throttling is disabled meaning the provider " +
					"might cause rate limits violations. Expects an integer representing a percentage value - e.g. `40`. " +
					"`40` means that the provider is allowed to use up to 40% of the rate limit. E.g. assuming rate limit for " +
					"`/api/v1/apps` endpoint is 25, up to 10 requests will be made that burn `/api/v1/apps` rate limit. " +
					"Currently request throttling works only for `/api/v1/apps` rate limit.",
			},
			"request_timeout": {
				Type:         schema.TypeInt,
				Optional:     true,
				Default:      0,
				ValidateFunc: validation.IntBetween(0, 100),
				Description:  "Timeout for single request (in seconds) which is made to Okta, the default is `0` (means no limit is set). The maximum value can be `100`.",
=======
			"log_level": {
				Type:             schema.TypeInt,
				Optional:         true,
				Default:          int(hclog.Error),
				ValidateDiagFunc: intBetween(1, 5),
				Description:      "providers log level. Minimum is 1 (TRACE), and maximum is 5 (ERROR)",
			},
			"request_timeout": {
				Type:             schema.TypeInt,
				Optional:         true,
				Default:          0,
				ValidateDiagFunc: intBetween(0, 100),
				Description:      "Timeout for single request (in seconds) which is made to Okta, the default is `0` (means no limit is set). The maximum value can be `100`.",
>>>>>>> c7443b10
			},
		},

		ResourcesMap: map[string]*schema.Resource{
			appAutoLogin:           resourceAppAutoLogin(),
			appBookmark:            resourceAppBookmark(),
			appBasicAuth:           resourceAppBasicAuth(),
			appGroupAssignment:     resourceAppGroupAssignment(),
			appUser:                resourceAppUser(),
			appOAuth:               resourceAppOAuth(),
			appOAuthRedirectURI:    resourceAppOAuthRedirectURI(),
			appSaml:                resourceAppSaml(),
			appSecurePasswordStore: resourceAppSecurePasswordStore(),
			appSwa:                 resourceAppSwa(),
			appThreeField:          resourceAppThreeField(),
			appUserSchema:          resourceAppUserSchema(),
			appUserBaseSchema:      resourceAppUserBaseSchema(),
			authServer:             resourceAuthServer(),
			authServerClaim:        resourceAuthServerClaim(),
			authServerPolicy:       resourceAuthServerPolicy(),
			authServerPolicyRule:   resourceAuthServerPolicyRule(),
			authServerScope:        resourceAuthServerScope(),
			eventHook:              resourceEventHook(),
			factor:                 resourceFactor(),
			groupRoles:             resourceGroupRoles(),
			groupRule:              resourceGroupRule(),
			idpResource:            resourceIdpOidc(),
			idpSaml:                resourceIdpSaml(),
			idpSamlKey:             resourceIdpSigningKey(),
			idpSocial:              resourceIdpSocial(),
			inlineHook:             resourceInlineHook(),
			networkZone:            resourceNetworkZone(),
			oktaGroup:              resourceGroup(),
			oktaProfileMapping:     resourceOktaProfileMapping(),
			oktaUser:               resourceUser(),
			policyMfa:              resourcePolicyMfa(),
			policyPassword:         resourcePolicyPassword(),
			policySignOn:           resourcePolicySignOn(),
			policyRuleIdpDiscovery: resourcePolicyRuleIdpDiscovery(),
			policyRuleMfa:          resourcePolicyMfaRule(),
			policyRulePassword:     resourcePolicyPasswordRule(),
			policyRuleSignOn:       resourcePolicySignonRule(),
			templateEmail:          resourceTemplateEmail(),
			templateSms:            resourceTemplateSms(),
			trustedOrigin:          resourceTrustedOrigin(),
			userSchema:             resourceUserSchema(),
			userBaseSchema:         resourceUserBaseSchema(),
			userType:               resourceUserType(),

			// The day I realized I was naming stuff wrong :'-(
			"okta_idp":                       deprecateIncorrectNaming(resourceIdpOidc(), idpResource),
			"okta_saml_idp":                  deprecateIncorrectNaming(resourceIdpSaml(), idpSaml),
			"okta_saml_idp_signing_key":      deprecateIncorrectNaming(resourceIdpSigningKey(), idpSamlKey),
			"okta_social_idp":                deprecateIncorrectNaming(resourceIdpSocial(), idpSocial),
			"okta_bookmark_app":              deprecateIncorrectNaming(resourceAppBookmark(), appBookmark),
			"okta_saml_app":                  deprecateIncorrectNaming(resourceAppSaml(), appSaml),
			"okta_oauth_app":                 deprecateIncorrectNaming(resourceAppOAuth(), appOAuth),
			"okta_oauth_app_redirect_uri":    deprecateIncorrectNaming(resourceAppOAuthRedirectURI(), appOAuthRedirectURI),
			"okta_auto_login_app":            deprecateIncorrectNaming(resourceAppAutoLogin(), appAutoLogin),
			"okta_secure_password_store_app": deprecateIncorrectNaming(resourceAppSecurePasswordStore(), appSecurePasswordStore),
			"okta_three_field_app":           deprecateIncorrectNaming(resourceAppThreeField(), appThreeField),
			"okta_swa_app":                   deprecateIncorrectNaming(resourceAppSwa(), appSwa),
			"okta_password_policy":           deprecateIncorrectNaming(resourcePolicyPassword(), policyPassword),
			"okta_signon_policy":             deprecateIncorrectNaming(resourcePolicySignOn(), policySignOn),
			"okta_signon_policy_rule":        deprecateIncorrectNaming(resourcePolicySignonRule(), policyRuleSignOn),
			"okta_password_policy_rule":      deprecateIncorrectNaming(resourcePolicyPasswordRule(), policyRulePassword),
			"okta_mfa_policy":                deprecateIncorrectNaming(resourcePolicyMfa(), policyMfa),
			"okta_mfa_policy_rule":           deprecateIncorrectNaming(resourcePolicyMfaRule(), policyRuleMfa),
		},
		DataSourcesMap: map[string]*schema.Resource{
			"okta_app":                         dataSourceApp(),
			"okta_app_saml":                    dataSourceAppSaml(),
			"okta_app_metadata_saml":           dataSourceAppMetadataSaml(),
			"okta_default_policies":            deprecatedPolicies,
			"okta_default_policy":              dataSourceDefaultPolicies(),
			"okta_everyone_group":              dataSourceEveryoneGroup(),
			"okta_group":                       dataSourceGroup(),
			"okta_idp_metadata_saml":           dataSourceIdpMetadataSaml(),
			"okta_idp_saml":                    dataSourceIdpSaml(),
			"okta_policy":                      dataSourcePolicy(),
			"okta_user_profile_mapping_source": dataSourceUserProfileMappingSource(),
			"okta_user":                        dataSourceUser(),
			"okta_users":                       dataSourceUsers(),
			authServer:                         dataSourceAuthServer(),
			userType:                           dataSourceUserType(),
		},
		ConfigureContextFunc: providerConfigure,
	}
}

func deprecateIncorrectNaming(d *schema.Resource, newResource string) *schema.Resource {
	d.DeprecationMessage = fmt.Sprintf("Resource is deprecated due to a correction in naming conventions, please use %s instead.", newResource)
	return d
}

func providerConfigure(_ context.Context, d *schema.ResourceData) (interface{}, diag.Diagnostics) {
	log.Printf("[INFO] Initializing Okta client")

	config := Config{
		orgName:        d.Get("org_name").(string),
		domain:         d.Get("base_url").(string),
		apiToken:       d.Get("api_token").(string),
		parallelism:    d.Get("parallelism").(int),
		retryCount:     d.Get("max_retries").(int),
<<<<<<< HEAD
		maxWait:        d.Get("max_wait_seconds").(int),
		backoff:        d.Get("backoff").(bool),
		maxRequests:    d.Get("max_requests").(int),
=======
		minWait:        d.Get("min_wait_seconds").(int),
		maxWait:        d.Get("max_wait_seconds").(int),
		backoff:        d.Get("backoff").(bool),
		logLevel:       d.Get("log_level").(int),
>>>>>>> c7443b10
		requestTimeout: d.Get("request_timeout").(int),
	}
	if err := config.loadAndValidate(); err != nil {
		return nil, diag.Errorf("[ERROR] Error initializing the Okta SDK clients: %v", err)
	}
	return &config, nil
}<|MERGE_RESOLUTION|>--- conflicted
+++ resolved
@@ -91,26 +91,24 @@
 				Default:     true,
 				Description: "Use exponential back off strategy for rate limits.",
 			},
+			"min_wait_seconds": {
+				Type:        schema.TypeInt,
+				Optional:    true,
+				Default:     30,
+				Description: "Minimum seconds to wait when the rate limit is hit. We use exponential backoffs when backoff is enabled.",
+			},
 			"max_wait_seconds": {
 				Type:        schema.TypeInt,
 				Optional:    true,
 				Default:     300,
-				Description: "Maximum seconds to wait when rate limit is hit. We use exponential backoffs when backoff is enabled.",
+				Description: "Maximum seconds to wait when the rate limit is hit. We use exponential backoffs when backoff is enabled.",
 			},
 			"max_retries": {
-<<<<<<< HEAD
-				Type:         schema.TypeInt,
-				Optional:     true,
-				Default:      5,
-				ValidateFunc: validation.IntAtMost(100), // Have to cut it off somewhere right?
-				Description:  "Maximum number of retries to attempt before erroring out.",
-=======
 				Type:             schema.TypeInt,
 				Optional:         true,
 				Default:          5,
 				ValidateDiagFunc: intAtMost(100), // Have to cut it off somewhere right?
-				Description:      "maximum number of retries to attempt before erroring out.",
->>>>>>> c7443b10
+				Description:      "Maximum number of retries to attempt before erroring out.",
 			},
 			"parallelism": {
 				Type:        schema.TypeInt,
@@ -118,12 +116,18 @@
 				Default:     1,
 				Description: "Number of concurrent requests to make within a resource where bulk operations are not possible. Take note of https://developer.okta.com/docs/api/getting_started/rate-limits.",
 			},
-<<<<<<< HEAD
+			"log_level": {
+				Type:             schema.TypeInt,
+				Optional:         true,
+				Default:          int(hclog.Error),
+				ValidateDiagFunc: intBetween(1, 5),
+				Description:      "providers log level. Minimum is 1 (TRACE), and maximum is 5 (ERROR)",
+			},
 			"max_requests": {
-				Type:         schema.TypeInt,
-				Optional:     true,
-				Default:      100,
-				ValidateFunc: validation.IntBetween(1, 100),
+				Type:             schema.TypeInt,
+				Optional:         true,
+				Default:          100,
+				ValidateDiagFunc: intBetween(1, 100),
 				Description: "(Experimental) controls how many requests can be made to each Okta endpoint by the provider. " +
 					"It is used to prevent rate limit violations. By default request throttling is disabled meaning the provider " +
 					"might cause rate limits violations. Expects an integer representing a percentage value - e.g. `40`. " +
@@ -132,26 +136,11 @@
 					"Currently request throttling works only for `/api/v1/apps` rate limit.",
 			},
 			"request_timeout": {
-				Type:         schema.TypeInt,
-				Optional:     true,
-				Default:      0,
-				ValidateFunc: validation.IntBetween(0, 100),
-				Description:  "Timeout for single request (in seconds) which is made to Okta, the default is `0` (means no limit is set). The maximum value can be `100`.",
-=======
-			"log_level": {
-				Type:             schema.TypeInt,
-				Optional:         true,
-				Default:          int(hclog.Error),
-				ValidateDiagFunc: intBetween(1, 5),
-				Description:      "providers log level. Minimum is 1 (TRACE), and maximum is 5 (ERROR)",
-			},
-			"request_timeout": {
 				Type:             schema.TypeInt,
 				Optional:         true,
 				Default:          0,
 				ValidateDiagFunc: intBetween(0, 100),
 				Description:      "Timeout for single request (in seconds) which is made to Okta, the default is `0` (means no limit is set). The maximum value can be `100`.",
->>>>>>> c7443b10
 			},
 		},
 
@@ -256,16 +245,11 @@
 		apiToken:       d.Get("api_token").(string),
 		parallelism:    d.Get("parallelism").(int),
 		retryCount:     d.Get("max_retries").(int),
-<<<<<<< HEAD
-		maxWait:        d.Get("max_wait_seconds").(int),
-		backoff:        d.Get("backoff").(bool),
 		maxRequests:    d.Get("max_requests").(int),
-=======
 		minWait:        d.Get("min_wait_seconds").(int),
 		maxWait:        d.Get("max_wait_seconds").(int),
 		backoff:        d.Get("backoff").(bool),
 		logLevel:       d.Get("log_level").(int),
->>>>>>> c7443b10
 		requestTimeout: d.Get("request_timeout").(int),
 	}
 	if err := config.loadAndValidate(); err != nil {
