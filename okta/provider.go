--- conflicted
+++ resolved
@@ -100,15 +100,12 @@
 			threeFieldApp:          resourceThreeFieldApp(),
 			swaApp:                 resourceSwaApp(),
 			factor:                 resourceFactor(),
-<<<<<<< HEAD
 			groupRule:              resourceGroupRule(),
-=======
 			authServer:             resourceAuthServer(),
 			authServerClaim:        resourceAuthServerClaim(),
 			authServerPolicy:       resourceAuthServerPolicy(),
 			authServerPolicyRule:   resourceAuthServerPolicyRule(),
 			authServerScope:        resourceAuthServerScope(),
->>>>>>> e1e7102a
 		},
 		DataSourcesMap: map[string]*schema.Resource{
 			authServer:              dataSourceAuthServer(),
